--- conflicted
+++ resolved
@@ -313,7 +313,6 @@
 			for (int i=0; i < length; ++i) indices[i]--;
 			return this;
 		}
-<<<<<<< HEAD
 	
 		@Override
 		public long next(long after, Predicate<? super E> matching) {
@@ -322,19 +321,10 @@
 			while (i < length) {
 				if (matching.test(elements[i])) return indices[i];
 				i++;
-=======
-
-		private FractalArrayImpl<E> extractFractal() { // Called when count == 1 to extract the single inner.
-			for (int i = arrayIndex(0);; i = ++i & MASK) {
-				FractalArrayImpl<E> inner = inners[i];
-				if (inner == null)
-					continue;
-				inner.prefix = indexFor(i, inner.prefix); // Full prefix is the index of the first fractal element.
-				return inner;
->>>>>>> 3dc35224
 			}
 			return 0;
 		}
+		
 		@Override
 		public long previous(long before, Predicate<? super E> matching) {
 			int i = positionOf(before, 0, length);
@@ -746,7 +736,7 @@
 //				FractalArrayImpl<E> inner = inners[i];
 //				if (inner == null)
 //					continue;
-//				inner.prefix = indexFor(i, 0L); // Full prefix is the index of the first fractal element.
+//				inner.prefix = indexFor(i, inner.prefix); // Full prefix is the index of the first fractal element.
 //				return inner;
 //			}
 //		}
